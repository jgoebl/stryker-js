{
  "name": "@stryker-mutator/jest-runner",
  "version": "4.6.0",
  "description": "A plugin to use the jest test runner and framework in Stryker, the JavaScript mutation testing framework",
  "main": "dist/src/index.js",
  "scripts": {
    "test": "nyc npm run test:all",
    "test:all": "npm run test:unit && npm run test:integration",
    "test:unit": "mocha \"dist/test/unit/**/*.js\"",
    "test:integration": "mocha --timeout 30000 \"dist/test/integration/**/*.js\"",
    "stryker": "node ../core/bin/stryker run"
  },
  "repository": {
    "type": "git",
    "url": "https://github.com/stryker-mutator/stryker-js.git",
    "directory": "packages/jest-runner"
  },
  "engines": {
    "node": ">=10"
  },
  "keywords": [
    "stryker",
    "jest",
    "@stryker-mutator/test-runner-plugin"
  ],
  "publishConfig": {
    "access": "public"
  },
  "author": "Sander koenders <sanderkoenders@gmail.com>",
  "contributors": [
    "Maarten Mulders <mthmulders@users.noreply.github.com>",
    "mshogren <m_shogren@yahoo.com>",
    "Nico Jansen <jansennico@gmail.com>",
    "Simon de Lang <simondelang@gmail.com>",
    "Philipp Weissenbacher <philipp.weissenbacher@gmail.com>",
    "Sander koenders <sanderkoenders@gmail.com>"
  ],
  "license": "Apache-2.0",
  "bugs": {
    "url": "https://github.com/stryker-mutator/stryker-js/issues"
  },
  "homepage": "https://stryker-mutator.io/docs/stryker-js/jest-runner",
  "devDependencies": {
    "@jest/types": "~26.6.1",
<<<<<<< HEAD
    "@stryker-mutator/test-helpers": "4.5.1",
    "@testing-library/jest-dom": "^5.11.9",
    "@testing-library/react": "^11.2.5",
=======
    "@stryker-mutator/test-helpers": "4.6.0",
>>>>>>> 9127a834
    "@types/node": "^14.0.1",
    "@types/semver": "~7.3.1",
    "jest": "~26.6.1",
    "jest-circus": "^26.6.3",
    "jest-environment-jsdom-sixteen": "^1.0.3",
    "react": "~17.0.1",
    "react-dom": "~17.0.1",
    "react-scripts": "~4.0.3"
  },
  "peerDependencies": {
    "@stryker-mutator/core": "~4.6.0",
    "jest": ">= 22.0.0"
  },
  "dependencies": {
    "@stryker-mutator/api": "4.6.0",
    "@stryker-mutator/util": "4.6.0",
    "semver": "~6.3.0",
    "tslib": "~2.2.0"
  },
  "initStrykerConfig": {
    "coverageAnalysis": "perTest"
  }
}<|MERGE_RESOLUTION|>--- conflicted
+++ resolved
@@ -42,13 +42,9 @@
   "homepage": "https://stryker-mutator.io/docs/stryker-js/jest-runner",
   "devDependencies": {
     "@jest/types": "~26.6.1",
-<<<<<<< HEAD
-    "@stryker-mutator/test-helpers": "4.5.1",
+    "@stryker-mutator/test-helpers": "4.6.0",
     "@testing-library/jest-dom": "^5.11.9",
     "@testing-library/react": "^11.2.5",
-=======
-    "@stryker-mutator/test-helpers": "4.6.0",
->>>>>>> 9127a834
     "@types/node": "^14.0.1",
     "@types/semver": "~7.3.1",
     "jest": "~26.6.1",
