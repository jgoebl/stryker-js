import { fileURLToPath, URL } from 'url';

import { expect } from 'chai';

import jestEnvironmentGeneric from '../../../src/jest-plugins/cjs/jest-environment-generic.js';
import { state } from '../../../src/jest-plugins/cjs/messaging.js';
import * as producers from '../../helpers/producers.js';

import JestTestEnvironment from './cjs/jest-environment-generic-jest-environment.js';

describe(jestEnvironmentGeneric.name, () => {
  it('should still allow for custom environments (defined as commonjs module)', async () => {
    // Arrange
    state.jestEnvironment = fileURLToPath(new URL('./cjs/jest-environment-generic-jest-environment.js', import.meta.url));

    // Act
    const jestEnv = jestEnvironmentGeneric(producers.createProjectConfig(), producers.createEnvironmentContext());
    await jestEnv.handleTestEvent?.(producers.createCircusRunStartEvent(), producers.createCircusState());

    // Assert
    expect((jestEnv as JestTestEnvironment).events).deep.eq(['run_start']);
  });

  it('should mix in the StrykerTestEnvironment', async () => {
    // Arrange
<<<<<<< HEAD
    state.jestEnvironment = fileURLToPath(new URL('./cjs/jest-environment-generic-jest-environment.js', import.meta.url));
    let actualFileName: string | undefined;
    state.setMutantCoverageHandler((fileName) => (actualFileName = fileName));
=======
    state.clear();
    state.jestEnvironment = require.resolve('./jest-environment-generic-jest-environment');
>>>>>>> 51308f4f

    // Act
    const jestEnv = jestEnvironmentGeneric(producers.createProjectConfig(), producers.createEnvironmentContext({ testPath: 'foo.spec.js' }));
    await jestEnv.teardown();

    // Assert
    expect(state.testFilesWithStrykerEnvironment).lengthOf(1);
    expect(state.testFilesWithStrykerEnvironment).contains('foo.spec.js');
  });
});<|MERGE_RESOLUTION|>--- conflicted
+++ resolved
@@ -23,14 +23,8 @@
 
   it('should mix in the StrykerTestEnvironment', async () => {
     // Arrange
-<<<<<<< HEAD
+    state.clear();
     state.jestEnvironment = fileURLToPath(new URL('./cjs/jest-environment-generic-jest-environment.js', import.meta.url));
-    let actualFileName: string | undefined;
-    state.setMutantCoverageHandler((fileName) => (actualFileName = fileName));
-=======
-    state.clear();
-    state.jestEnvironment = require.resolve('./jest-environment-generic-jest-environment');
->>>>>>> 51308f4f
 
     // Act
     const jestEnv = jestEnvironmentGeneric(producers.createProjectConfig(), producers.createEnvironmentContext({ testPath: 'foo.spec.js' }));
